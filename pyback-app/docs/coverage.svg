--- conflicted
+++ resolved
@@ -1,25 +1,22 @@
-<<<<<<< HEAD
-<svg xmlns="http://www.w3.org/2000/svg" xmlns:xlink="http://www.w3.org/1999/xlink" width="122" height="20" role="img" aria-label="coverage: unknown"><title>coverage: unknown</title><linearGradient id="s" x2="0" y2="100%"><stop offset="0" stop-color="#bbb" stop-opacity=".1"/><stop offset="1" stop-opacity=".1"/></linearGradient><clipPath id="r"><rect width="122" height="20" rx="3" fill="#fff"/></clipPath><g clip-path="url(#r)"><rect width="61" height="20" fill="#555"/><rect x="61" width="61" height="20" fill="#9f9f9f"/><rect width="122" height="20" fill="url(#s)"/></g><g fill="#fff" text-anchor="middle" font-family="Verdana,Geneva,DejaVu Sans,sans-serif" text-rendering="geometricPrecision" font-size="110"><text aria-hidden="true" x="315" y="150" fill="#010101" fill-opacity=".3" transform="scale(.1)" textLength="510">coverage</text><text x="315" y="140" transform="scale(.1)" fill="#fff" textLength="510">coverage</text><text aria-hidden="true" x="905" y="150" fill="#010101" fill-opacity=".3" transform="scale(.1)" textLength="510">unknown</text><text x="905" y="140" transform="scale(.1)" fill="#fff" textLength="510">unknown</text></g></svg>
-=======
-<?xml version="1.0" encoding="UTF-8"?>
-<svg xmlns="http://www.w3.org/2000/svg" width="99" height="20">
-    <linearGradient id="b" x2="0" y2="100%">
-        <stop offset="0" stop-color="#bbb" stop-opacity=".1"/>
-        <stop offset="1" stop-opacity=".1"/>
+<svg xmlns="http://www.w3.org/2000/svg" xmlns:xlink="http://www.w3.org/1999/xlink" width="122" height="20" role="img"
+    aria-label="coverage: unknown">
+    <title>coverage: unknown</title>
+    <linearGradient id="s" x2="0" y2="100%">
+        <stop offset="0" stop-color="#bbb" stop-opacity=".1" />
+        <stop offset="1" stop-opacity=".1" />
     </linearGradient>
-    <mask id="a">
-        <rect width="99" height="20" rx="3" fill="#fff"/>
-    </mask>
-    <g mask="url(#a)">
-        <path fill="#555" d="M0 0h63v20H0z"/>
-        <path fill="#e05d44" d="M63 0h36v20H63z"/>
-        <path fill="url(#b)" d="M0 0h99v20H0z"/>
+    <clipPath id="r">
+        <rect width="122" height="20" rx="3" fill="#fff" />
+    </clipPath>
+    <g clip-path="url(#r)">
+        <rect width="61" height="20" fill="#555" />
+        <rect x="61" width="61" height="20" fill="#9f9f9f" />
+        <rect width="122" height="20" fill="url(#s)" />
     </g>
-    <g fill="#fff" text-anchor="middle" font-family="DejaVu Sans,Verdana,Geneva,sans-serif" font-size="11">
-        <text x="31.5" y="15" fill="#010101" fill-opacity=".3">coverage</text>
-        <text x="31.5" y="14">coverage</text>
-        <text x="80" y="15" fill="#010101" fill-opacity=".3">30%</text>
-        <text x="80" y="14">30%</text>
-    </g>
-</svg>
->>>>>>> 5fca1472
+    <g fill="#fff" text-anchor="middle" font-family="Verdana,Geneva,DejaVu Sans,sans-serif"
+        text-rendering="geometricPrecision" font-size="110"><text aria-hidden="true" x="315" y="150" fill="#010101"
+            fill-opacity=".3" transform="scale(.1)" textLength="510">coverage</text><text x="315" y="140"
+            transform="scale(.1)" fill="#fff" textLength="510">coverage</text><text aria-hidden="true" x="905" y="150"
+            fill="#010101" fill-opacity=".3" transform="scale(.1)" textLength="510">unknown</text><text x="905" y="140"
+            transform="scale(.1)" fill="#fff" textLength="510">unknown</text></g>
+</svg>