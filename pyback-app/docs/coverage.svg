<<<<<<< HEAD
<?xml version="1.0" encoding="UTF-8"?>
<svg xmlns="http://www.w3.org/2000/svg" width="99" height="20">
    <linearGradient id="b" x2="0" y2="100%">
        <stop offset="0" stop-color="#bbb" stop-opacity=".1"/>
        <stop offset="1" stop-opacity=".1"/>
    </linearGradient>
    <mask id="a">
        <rect width="99" height="20" rx="3" fill="#fff"/>
    </mask>
    <g mask="url(#a)">
        <path fill="#555" d="M0 0h63v20H0z"/>
        <path fill="#e05d44" d="M63 0h36v20H63z"/>
        <path fill="url(#b)" d="M0 0h99v20H0z"/>
    </g>
    <g fill="#fff" text-anchor="middle" font-family="DejaVu Sans,Verdana,Geneva,sans-serif" font-size="11">
        <text x="31.5" y="15" fill="#010101" fill-opacity=".3">coverage</text>
        <text x="31.5" y="14">coverage</text>
        <text x="80" y="15" fill="#010101" fill-opacity=".3">20%</text>
        <text x="80" y="14">20%</text>
    </g>
</svg>
=======
<?xml version="1.0" encoding="UTF-8"?>
<svg xmlns="http://www.w3.org/2000/svg" width="99" height="20">
    <linearGradient id="b" x2="0" y2="100%">
        <stop offset="0" stop-color="#bbb" stop-opacity=".1"/>
        <stop offset="1" stop-opacity=".1"/>
    </linearGradient>
    <mask id="a">
        <rect width="99" height="20" rx="3" fill="#fff"/>
    </mask>
    <g mask="url(#a)">
        <path fill="#555" d="M0 0h63v20H0z"/>
        <path fill="#e05d44" d="M63 0h36v20H63z"/>
        <path fill="url(#b)" d="M0 0h99v20H0z"/>
    </g>
    <g fill="#fff" text-anchor="middle" font-family="DejaVu Sans,Verdana,Geneva,sans-serif" font-size="11">
        <text x="31.5" y="15" fill="#010101" fill-opacity=".3">coverage</text>
        <text x="31.5" y="14">coverage</text>
        <text x="80" y="15" fill="#010101" fill-opacity=".3">20%</text>
        <text x="80" y="14">20%</text>
    </g>
</svg>
>>>>>>> 5c02eeea
<|MERGE_RESOLUTION|>--- conflicted
+++ resolved
@@ -1,4 +1,3 @@
-<<<<<<< HEAD
 <?xml version="1.0" encoding="UTF-8"?>
 <svg xmlns="http://www.w3.org/2000/svg" width="99" height="20">
     <linearGradient id="b" x2="0" y2="100%">
@@ -19,27 +18,4 @@
         <text x="80" y="15" fill="#010101" fill-opacity=".3">20%</text>
         <text x="80" y="14">20%</text>
     </g>
-</svg>
-=======
-<?xml version="1.0" encoding="UTF-8"?>
-<svg xmlns="http://www.w3.org/2000/svg" width="99" height="20">
-    <linearGradient id="b" x2="0" y2="100%">
-        <stop offset="0" stop-color="#bbb" stop-opacity=".1"/>
-        <stop offset="1" stop-opacity=".1"/>
-    </linearGradient>
-    <mask id="a">
-        <rect width="99" height="20" rx="3" fill="#fff"/>
-    </mask>
-    <g mask="url(#a)">
-        <path fill="#555" d="M0 0h63v20H0z"/>
-        <path fill="#e05d44" d="M63 0h36v20H63z"/>
-        <path fill="url(#b)" d="M0 0h99v20H0z"/>
-    </g>
-    <g fill="#fff" text-anchor="middle" font-family="DejaVu Sans,Verdana,Geneva,sans-serif" font-size="11">
-        <text x="31.5" y="15" fill="#010101" fill-opacity=".3">coverage</text>
-        <text x="31.5" y="14">coverage</text>
-        <text x="80" y="15" fill="#010101" fill-opacity=".3">20%</text>
-        <text x="80" y="14">20%</text>
-    </g>
-</svg>
->>>>>>> 5c02eeea
+</svg>